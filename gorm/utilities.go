--- conflicted
+++ resolved
@@ -243,12 +243,12 @@
 	return fmt.Sprintf("Empty field path is not allowed")
 }
 
-<<<<<<< HEAD
 var namingStrategy = schema.NamingStrategy{}
 
 func ToDBName(s string) string {
 	return namingStrategy.ColumnName("", s)
-=======
+}
+
 func camelCase(v string) string {
 	sp := strings.Split(v, "_")
 	r := make([]string, len(sp))
@@ -257,5 +257,4 @@
 	}
 
 	return strings.Join(r, "")
->>>>>>> 2a142f36
 }